--- conflicted
+++ resolved
@@ -1,17 +1,11 @@
-*pycache*
-*.pkl
-Pipfile*
-
-benchmark_programs
-
-data/raw
-data/processing
-<<<<<<< HEAD
-*.pkl
-data/*whole.csv
-
-=======
-data/*whole.csv
-
-.vscode/
->>>>>>> 1472516e
+*pycache*
+*.pkl
+Pipfile*
+
+benchmark_programs
+
+data/raw
+data/processing
+data/*whole.csv
+
+.vscode/